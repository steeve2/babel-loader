<<<<<<< HEAD
import test from './test.js';
=======
/*jshint esnext:true*/

import test from './import.js';
>>>>>>> 110a0fa1

class App {
    constructor(arg='test') {
        this.result = arg + test;
    }
}

export default App;<|MERGE_RESOLUTION|>--- conflicted
+++ resolved
@@ -1,10 +1,6 @@
-<<<<<<< HEAD
-import test from './test.js';
-=======
 /*jshint esnext:true*/
 
 import test from './import.js';
->>>>>>> 110a0fa1
 
 class App {
     constructor(arg='test') {
