{
  "name": "babel-loader",
  "version": "7.0.0-alpha.1",
  "description": "babel module loader for webpack",
  "files": [
    "lib"
  ],
  "main": "lib/index.js",
  "engines" : {
    "node" : ">=4" 
  },
  "dependencies": {
    "find-cache-dir": "^0.1.1",
    "loader-utils": "^1.0.2",
    "mkdirp": "^0.5.1"
  },
  "peerDependencies": {
    "babel-core": "6 || 7 || ^7.0.0-alpha || ^7.0.0-beta || ^7.0.0-rc",
    "webpack": "2"
  },
  "devDependencies": {
    "ava": "^0.18.0",
    "babel-cli": "^6.18.0",
    "babel-core": "^6.0.0",
    "babel-eslint": "^7.1.0",
    "babel-plugin-istanbul": "^4.0.0",
    "babel-preset-env": "^1.2.0",
    "babel-register": "^6.18.0",
    "codecov": "^1.0.1",
    "cross-env": "^3.1.4",
    "eslint": "^3.8.1",
    "eslint-config-babel": "^6.0.0",
    "eslint-plugin-flowtype": "^2.25.0",
    "nyc": "^10.0.0",
    "rimraf": "^2.4.3",
<<<<<<< HEAD
    "webpack": "^2.2.0"
=======
    "react": "^15.1.0",
    "react-intl":"^2.1.2",
    "babel-plugin-react-intl": "^2.1.3",
    "react-intl-webpack-plugin":"^0.0.3",
    "webpack": "^2.2.0-rc"
>>>>>>> 1fbbdf30
  },
  "scripts": {
    "clean": "rimraf lib/",
    "build": "babel src/ --out-dir lib/",
    "coverage": "nyc report --reporter=json && codecov -f coverage/coverage-final.json",
    "lint": "eslint src test",
    "preversion": "yarn run test",
    "prepublish": "yarn run clean && yarn run build",
    "test": "yarn run lint && cross-env BABEL_ENV=test yarn run build && yarn run test-only",
    "test-ci": "cross-env BABEL_ENV=test yarn run build && yarn run test-only",
    "test-only": "nyc ava"
  },
  "repository": {
    "type": "git",
    "url": "https://github.com/babel/babel-loader.git"
  },
  "keywords": [
    "webpack",
    "loader",
    "babel",
    "es6",
    "transpiler",
    "module"
  ],
  "author": "Luis Couto <hello@luiscouto.pt>",
  "license": "MIT",
  "bugs": {
    "url": "https://github.com/babel/babel-loader/issues"
  },
  "homepage": "https://github.com/babel/babel-loader",
  "nyc": {
    "all": true,
    "include": [
      "src/**/*.js"
    ],
    "require": [
      "babel-register"
    ],
    "sourceMap": false,
    "instrument": false
  },
  "ava": {
    "files": [
      "test/**/*.test.js",
      "!test/fixtures/**/*",
      "!test/helpers/**/*"
    ],
    "source": [
      "src/**/*.js"
    ],
    "babel": "inherit"
  }
}<|MERGE_RESOLUTION|>--- conflicted
+++ resolved
@@ -33,15 +33,11 @@
     "eslint-plugin-flowtype": "^2.25.0",
     "nyc": "^10.0.0",
     "rimraf": "^2.4.3",
-<<<<<<< HEAD
-    "webpack": "^2.2.0"
-=======
     "react": "^15.1.0",
     "react-intl":"^2.1.2",
     "babel-plugin-react-intl": "^2.1.3",
     "react-intl-webpack-plugin":"^0.0.3",
-    "webpack": "^2.2.0-rc"
->>>>>>> 1fbbdf30
+    "webpack": "^2.2.0"
   },
   "scripts": {
     "clean": "rimraf lib/",
